--- conflicted
+++ resolved
@@ -18,49 +18,12 @@
 pip install telenvi
 
 ## Use from a python script
-<<<<<<< HEAD
-=======
-
-```
-from telenvi import raster_tools as rt
-```  
-
-#### open a raster, mono or multi-spectral
->>>>>>> 010b53df
 ```
 from telenvi import raster_tools as rt
 ```
 
-<<<<<<< HEAD
 ## How to
-check the tests_3.0.0.html available on github.com/pyzak117/telenvi to see what the telenvi module has in store !
-=======
-#### open a part of raster
-```
-target = raster_tools.openGeoRaster(
-  "aGeoreferencedRaster.tif",
-  roi = "aShapefileContainingOneOrManyPolygons.shp",
-  ft = 0 # the id of the polygon into the attribute table of the shapefile
-  )
-```
-
-#### pixel-values extraction
-```
-array = target.pxData
-```
-
-#### export a raster
-```
-tarrget.exportAsRasterFile("pathToANewGeoTiff.tif")
-```
-
-#### resample a raster at the opening
-#### resample a raster with the resolution and the extent of an other
-
-You can download a tutorial to learn how to use the telenvi package here :
-https://mega.nz/file/voNTUYrR#WHtp_stDGi-p3_TfUj9K_K76H56n0B1L0hGixMvVzkY
-You will find a .rar archive containing jupyter notebooks and data to test the package.
->>>>>>> 010b53df
+check the tests_3.0.0.ipynb available on https://github.com/pyzak117/telenvi to see what the telenvi module has in store !
 
 # Contact
 You can contact me at thibaut.duvanel@univ-savoie.fr if you have any questions :)